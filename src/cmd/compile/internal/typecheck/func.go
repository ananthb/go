--- conflicted
+++ resolved
@@ -303,20 +303,15 @@
 		return
 	}
 
-<<<<<<< HEAD
-	fn.Nname.SetSym(ClosureName(ir.CurFunc))
-	ir.MarkFunc(fn.Nname)
-=======
 	// Don't give a name and add to xtop if we are typechecking an inlined
 	// body in ImportedBody(), since we only want to create the named function
 	// when the closure is actually inlined (and then we force a typecheck
 	// explicitly in (*inlsubst).node()).
 	inTypeCheckInl := ir.CurFunc != nil && ir.CurFunc.Body == nil
 	if !inTypeCheckInl {
-		fn.Nname.SetSym(closurename(ir.CurFunc))
+		fn.Nname.SetSym(ClosureName(ir.CurFunc))
 		ir.MarkFunc(fn.Nname)
 	}
->>>>>>> 7e0a81d2
 	Func(fn)
 	clo.SetType(fn.Type())
 
